package cmd

import (
	"fmt"
	"io/ioutil"
	"log"
	"os"
	"sort"
	"strings"

	goprompt "github.com/c-bata/go-prompt"
	"github.com/c-bata/go-prompt/completer"
	"github.com/karimra/gnmic/collector"
	homedir "github.com/mitchellh/go-homedir"
	"github.com/nsf/termbox-go"
	"github.com/openconfig/goyang/pkg/yang"
	"github.com/spf13/cobra"
	"github.com/spf13/pflag"
	"github.com/spf13/viper"
)

var promptMode bool
var promptHistory []string
var schemaTree = &yang.Entry{
	Dir: make(map[string]*yang.Entry),
}
var colorMapping = map[string]goprompt.Color{
	"black":      goprompt.Black,
	"dark_red":   goprompt.DarkRed,
	"dark_green": goprompt.DarkGreen,
	"brown":      goprompt.Brown,
	"dark_blue":  goprompt.DarkBlue,
	"purple":     goprompt.Purple,
	"cyan":       goprompt.Cyan,
	"light_gray": goprompt.LightGray,
	"dark_gray":  goprompt.DarkGray,
	"red":        goprompt.Red,
	"green":      goprompt.Green,
	"yellow":     goprompt.Yellow,
	"blue":       goprompt.Blue,
	"fuchsia":    goprompt.Fuchsia,
	"turquoise":  goprompt.Turquoise,
	"white":      goprompt.White,
}

func getColor(flagName string) goprompt.Color {
	if cgoprompt, ok := colorMapping[viper.GetString(flagName)]; ok {
		return cgoprompt
	}
	defColor := "yellow"
	promptModeCmd.Flags().VisitAll(
		func(f *pflag.Flag) {
			if f.Name == strings.Replace(flagName, "prompt-", "", 1) {
				defColor = f.DefValue
				return
			}
		},
	)
	return colorMapping[defColor]
}

var promptModeCmd = &cobra.Command{
	Use:   "prompt",
	Short: "enter the interactive gnmic prompt mode",
	RunE: func(cmd *cobra.Command, args []string) error {
		err := generateYangSchema(promptDirs, promptFiles, promptExcluded)
		if err != nil {
			logger.Printf("failed to load paths from yang: %v", err)
			if !viper.GetBool("log") {
				fmt.Fprintf(os.Stderr, "ERR: failed to load paths from yang: %v\n", err)
			}
		}
		promptMode = true
		// load history
		promptHistory = make([]string, 0, 256)
		home, err := homedir.Dir()
		if err != nil {
			if viper.GetBool("debug") {
				log.Printf("failed to get home directory: %v", err)
			}
			return nil
		}
		content, err := ioutil.ReadFile(home + "/.gnmic.history")
		if err != nil {
			if viper.GetBool("debug") {
				log.Printf("failed to read history file: %v", err)
			}
			return nil
		}
		history := strings.Split(string(content), "\n")
		for i := range history {
			if history[i] != "" {
				promptHistory = append(promptHistory, history[i])
			}
		}
		return nil
	},
	PostRun: func(cmd *cobra.Command, args []string) {
		cmd.ResetFlags()
		//initPromptFlags(cmd)
	},
	SilenceUsage: true,
}

var promptQuitCmd = &cobra.Command{
	Use:   "quit",
	Short: "quit the gnmic-prompt",
	Run: func(cmd *cobra.Command, args []string) {
		// save history
		home, err := homedir.Dir()
		if err != nil {
			os.Exit(0)
		}
		f, err := os.Create(home + "/.gnmic.history")
		if err != nil {
			os.Exit(0)
		}
		l := len(promptHistory)
		if l > 128 {
			promptHistory = promptHistory[l-128:]
		}
		for i := range promptHistory {
			f.WriteString(promptHistory[i] + "\n")
		}
		f.Close()
		os.Exit(0)
	},
}

func init() {
	rootCmd.AddCommand(promptModeCmd)
	initPromptFlags(promptModeCmd)
}

var promptFiles []string
var promptExcluded []string
var promptDirs []string

// used to init or reset pathCmd flags for gnmic-prompt mode
func initPromptFlags(cmd *cobra.Command) {
	cmd.Flags().StringArrayVarP(&promptFiles, "file", "", []string{}, "path to a yang file or a directory of them to get path auto-completions from")
	cmd.Flags().StringArrayVarP(&promptExcluded, "exclude", "", []string{}, "yang module names to be excluded from path auto-completion generation")
	cmd.Flags().StringArrayVarP(&promptDirs, "dir", "", []string{}, "path to a directory with yang modules used as includes and/or imports")
	cmd.Flags().Uint16("max-suggestions", 5, "terminal suggestion max list size")
	cmd.Flags().String("prefix-color", "dark_blue", "terminal prefix color")
	cmd.Flags().String("suggestions-bg-color", "dark_blue", "suggestion box background color")
	cmd.Flags().String("description-bg-color", "dark_gray", "description box background color")
	cmd.Flags().Bool("suggest-all-flags", false, "suggest local as well as inherited flags of subcommands")
	cmd.Flags().Bool("description-with-prefix", false, "show YANG module prefix in XPATH suggestion description")
	cmd.Flags().Bool("description-with-types", false, "show YANG types in XPATH suggestion description")
	cmd.Flags().Bool("suggest-with-origin", false, "suggest XPATHs with origin prepended ")
	viper.BindPFlag("prompt-file", cmd.LocalFlags().Lookup("file"))
	viper.BindPFlag("prompt-exclude", cmd.LocalFlags().Lookup("exclude"))
	viper.BindPFlag("prompt-dir", cmd.LocalFlags().Lookup("dir"))
	viper.BindPFlag("prompt-max-suggestions", cmd.LocalFlags().Lookup("max-suggestions"))
	viper.BindPFlag("prompt-prefix-color", cmd.LocalFlags().Lookup("prefix-color"))
	viper.BindPFlag("prompt-suggestions-bg-color", cmd.LocalFlags().Lookup("suggestions-bg-color"))
	viper.BindPFlag("prompt-description-bg-color", cmd.LocalFlags().Lookup("description-bg-color"))
	viper.BindPFlag("prompt-suggest-all-flags", cmd.LocalFlags().Lookup("suggest-all-flags"))
	viper.BindPFlag("prompt-description-with-prefix", cmd.LocalFlags().Lookup("description-with-prefix"))
	viper.BindPFlag("prompt-description-with-types", cmd.LocalFlags().Lookup("description-with-types"))
	viper.BindPFlag("prompt-suggest-with-origin", cmd.LocalFlags().Lookup("suggest-with-origin"))
}

func findMatchedXPATH(entry *yang.Entry, input string, prefixPresent bool) []goprompt.Suggest {
	if strings.HasPrefix(input, ":") {
		return nil
	}
	suggestions := make([]goprompt.Suggest, 0, 4)
	inputLen := len(input)
	for i, c := range input {
		if c == ':' && i+1 < inputLen {
			input = input[i+1:]
			inputLen -= (i + 1)
			break
		}
	}

	prependOrigin := viper.GetBool("prompt-suggest-with-origin") && !prefixPresent
	for name, child := range entry.Dir {
		pathelem := "/" + name
		if strings.HasPrefix(pathelem, input) {
			node := ""
			if inputLen == 0 && prependOrigin {
				node = fmt.Sprintf("%s:/%s", entry.Name, name)
			} else if inputLen > 0 && input[0] == '/' {
				node = name
			} else {
				node = pathelem
			}
			suggestions = append(suggestions, goprompt.Suggest{Text: node, Description: buildXPATHDescription(child)})
			if child.Key != "" { // list
				keylist := strings.Split(child.Key, " ")
				for _, key := range keylist {
					node = fmt.Sprintf("%s[%s=*]", node, key)
				}
				suggestions = append(suggestions, goprompt.Suggest{Text: node, Description: buildXPATHDescription(child)})
			}
		} else if strings.HasPrefix(input, pathelem) {
			var prevC rune
			var bracketCount int
			var endIndex int = -1
			var stop bool
			for i, c := range input {
				switch c {
				case '[':
					bracketCount++
				case ']':
					if prevC != '\\' {
						bracketCount--
						endIndex = i
					}
				case '/':
					if i != 0 && bracketCount == 0 {
						endIndex = i
						stop = true
					}
				}
				if stop {
					break
				}
				prevC = c
			}
			if bracketCount == 0 {
				if endIndex >= 0 {
					suggestions = append(suggestions, findMatchedXPATH(child, input[endIndex:], prefixPresent)...)
				} else {
					suggestions = append(suggestions, findMatchedXPATH(child, input[len(pathelem):], prefixPresent)...)
				}
			}
		}
	}
	return suggestions
}

func getDescriptionPrefix(entry *yang.Entry) string {
	switch {
	case entry.Dir == nil && entry.ListAttr != nil: // leaf-list
		return "[⋯]"
	case entry.Dir == nil: // leaf
		return "   "
	case entry.ListAttr != nil: // list
		return "[+]"
	default: // container
		return "[+]"
	}
}
func getEntryType(entry *yang.Entry) string {
	if entry.Type != nil {
		return entry.Type.Kind.String()
	}
	return ""
}
func buildXPATHDescription(entry *yang.Entry) string {
	sb := strings.Builder{}
	sb.WriteString(getDescriptionPrefix(entry))
	sb.WriteString(" ")
	sb.WriteString(getPermissions(entry))
	sb.WriteString(" ")
	if viper.GetBool("prompt-description-with-types") {
		n, _ := sb.WriteString(getEntryType(entry))
		if n > 0 {
			sb.WriteString(", ")
		}
	}
	if viper.GetBool("prompt-description-with-prefix") {
		if entry.Prefix != nil {
			sb.WriteString(entry.Prefix.Name)
			sb.WriteString(": ")
		}
	}
	sb.WriteString(entry.Description)
	return sb.String()
}

func getPermissions(entry *yang.Entry) string {
	if entry == nil {
		return "(rw)"
	}
	switch entry.Config {
	case yang.TSTrue:
		return "(rw)"
	case yang.TSFalse:
		return "(ro)"
	case yang.TSUnset:
		return getPermissions(entry.Parent)
	}
	return "(rw)"
}

func findMatchedSchema(entry *yang.Entry, input string) []*yang.Entry {
	schemaNodes := []*yang.Entry{}
	inputLen := len(input)
	for name, child := range entry.Dir {
		pathelem := "/" + name
		if strings.HasPrefix(pathelem, input) {
			node := ""
			if inputLen > 0 && input[0] == '/' {
				node = name
			} else {
				node = pathelem
			}
			schemaNodes = append(schemaNodes, child)
			if child.Key != "" { // list
				keylist := strings.Split(child.Key, " ")
				for _, key := range keylist {
					node = fmt.Sprintf("%s[%s=*]", node, key)
				}
				schemaNodes = append(schemaNodes, child)
			}
		} else if strings.HasPrefix(input, pathelem) {
			var prevC rune
			var bracketCount int
			var endIndex int = -1
			var stop bool
			for i, c := range input {
				switch c {
				case '[':
					bracketCount++
				case ']':
					if prevC != '\\' {
						bracketCount--
						endIndex = i
					}
				case '/':
					if i != 0 && bracketCount == 0 {
						endIndex = i
						stop = true
					}
				}
				if stop {
					break
				}
				prevC = c
			}
			if bracketCount == 0 {
				if endIndex >= 0 {
					schemaNodes = append(schemaNodes, findMatchedSchema(child, input[endIndex:])...)
				} else {
					schemaNodes = append(schemaNodes, findMatchedSchema(child, input[len(pathelem):])...)
				}
			}
		}
	}
	return schemaNodes
}

var filePathCompleter = completer.FilePathCompleter{
	IgnoreCase: true,
	Filter: func(fi os.FileInfo) bool {
		return fi.IsDir() || !strings.HasPrefix(fi.Name(), ".")
	},
}

var yangPathCompleter = completer.FilePathCompleter{
	IgnoreCase: true,
	Filter: func(fi os.FileInfo) bool {
		return fi.IsDir() || strings.HasSuffix(fi.Name(), ".yang")
	},
}

var dirPathCompleter = completer.FilePathCompleter{
	IgnoreCase: true,
	Filter: func(fi os.FileInfo) bool {
		return fi.IsDir()
	},
}

func findDynamicSuggestions(annotation string, doc goprompt.Document) []goprompt.Suggest {
	switch annotation {
	case "XPATH":
		line := doc.CurrentLine()
		word := doc.GetWordBeforeCursor()
		suggestions := make([]goprompt.Suggest, 0, 16)
		entries := []*yang.Entry{}
		if index := strings.Index(line, "--prefix"); index >= 0 {
			line = strings.TrimLeft(line[index+8:], " ") // 8 is len("--prefix")
			end := strings.Index(line, " ")
			if end >= 0 {
				line = line[:end]
				lineLen := len(line)
				// remove "origin:" from prefix if present
				for i, c := range line {
					if c == ':' && i+1 < lineLen {
						line = line[i+1:]
						break
					}
				}
				// find yang entries matching the prefix
				for _, entry := range schemaTree.Dir {
					entries = append(entries, findMatchedSchema(entry, line)...)
				}
				// generate suggestions from matching entries
				for _, entry := range entries {
					suggestions = append(suggestions, findMatchedXPATH(entry, word, true)...)
				}
			}
		} else {
			// generate suggestions from yang schema
			for _, entry := range schemaTree.Dir {
				suggestions = append(suggestions, findMatchedXPATH(entry, word, false)...)
			}
		}
		sort.Slice(suggestions, func(i, j int) bool {
			if suggestions[i].Text == suggestions[j].Text {
				return suggestions[i].Description < suggestions[j].Description
			}
			return suggestions[i].Text < suggestions[j].Text
		})
		return suggestions
	case "PREFIX":
		word := doc.GetWordBeforeCursor()
		suggestions := make([]goprompt.Suggest, 0, 16)
		for _, entry := range schemaTree.Dir {
			suggestions = append(suggestions, findMatchedXPATH(entry, word, false)...)
		}
		sort.Slice(suggestions, func(i, j int) bool {
			if suggestions[i].Text == suggestions[j].Text {
				return suggestions[i].Description < suggestions[j].Description
			}
			return suggestions[i].Text < suggestions[j].Text
		})
		return suggestions
	case "FILE":
		return filePathCompleter.Complete(doc)
	case "YANG":
		return yangPathCompleter.Complete(doc)
	case "MODEL":
		suggestions := make([]goprompt.Suggest, 0, len(schemaTree.Dir))
		for name, dir := range schemaTree.Dir {
			if dir != nil {
				suggestions = append(suggestions, goprompt.Suggest{Text: name, Description: dir.Description})
				continue
			}
			suggestions = append(suggestions, goprompt.Suggest{Text: name})
		}
		sort.Slice(suggestions, func(i, j int) bool {
			if suggestions[i].Text == suggestions[j].Text {
				return suggestions[i].Description < suggestions[j].Description
			}
			return suggestions[i].Text < suggestions[j].Text
		})
		return goprompt.FilterHasPrefix(suggestions, doc.GetWordBeforeCursor(), true)
	case "DIR":
		return dirPathCompleter.Complete(doc)
	case "ENCODING":
		suggestions := make([]goprompt.Suggest, 0, len(encodings))
		for _, sugg := range encodings {
			suggestions = append(suggestions, goprompt.Suggest{Text: sugg[0], Description: sugg[1]})
		}
		return goprompt.FilterHasPrefix(suggestions, doc.GetWordBeforeCursor(), true)
	case "FORMAT":
		suggestions := make([]goprompt.Suggest, 0, len(formats))
		for _, sugg := range formats {
			suggestions = append(suggestions, goprompt.Suggest{Text: sugg[0], Description: sugg[1]})
		}
		return goprompt.FilterHasPrefix(suggestions, doc.GetWordBeforeCursor(), true)
	case "STORE":
		suggestions := make([]goprompt.Suggest, 0, len(dataType))
		for _, sugg := range dataType {
			suggestions = append(suggestions, goprompt.Suggest{Text: sugg[0], Description: sugg[1]})
		}
		return goprompt.FilterHasPrefix(suggestions, doc.GetWordBeforeCursor(), true)
	case "SUBSC_MODE":
		suggestions := make([]goprompt.Suggest, 0, len(subscriptionModes))
		for _, sugg := range subscriptionModes {
			suggestions = append(suggestions, goprompt.Suggest{Text: sugg[0], Description: sugg[1]})
		}
		return goprompt.FilterHasPrefix(suggestions, doc.GetWordBeforeCursor(), true)
	case "STREAM_MODE":
		suggestions := make([]goprompt.Suggest, 0, len(streamSubscriptionModes))
		for _, sugg := range streamSubscriptionModes {
			suggestions = append(suggestions, goprompt.Suggest{Text: sugg[0], Description: sugg[1]})
		}
		return goprompt.FilterHasPrefix(suggestions, doc.GetWordBeforeCursor(), true)
<<<<<<< HEAD
	case "SUBSCRIPTION":
		subs := readSubscriptionsFromCfg()
		suggestions := make([]goprompt.Suggest, 0, len(subs))
		for _, sub := range subs {
			suggestions = append(suggestions, goprompt.Suggest{Text: sub.Name, Description: subscriptionDescription(sub)})
=======
	case "TARGET":
		targetsConfig := readTargetsFromCfg()
		suggestions := make([]goprompt.Suggest, 0, len(targetsConfig))
		for _, target := range targetsConfig {
			sb := strings.Builder{}
			if target.Name != target.Address {
				sb.WriteString("address=")
				sb.WriteString(target.Address)
				sb.WriteString(", ")
			}
			sb.WriteString("secure=")
			if *target.Insecure {
				sb.WriteString("false")
			} else {
				sb.WriteString(fmt.Sprintf("%v", !(strings.Contains(doc.CurrentLine(), "--insecure"))))
			}
			suggestions = append(suggestions, goprompt.Suggest{Text: target.Name, Description: sb.String()})
>>>>>>> 0f6eada7
		}
		return goprompt.FilterHasPrefix(suggestions, doc.GetWordBeforeCursor(), true)
	}
	return []goprompt.Suggest{}
}
func subscriptionDescription(sub *collector.SubscriptionConfig) string {
	sb := strings.Builder{}
	sb.WriteString("mode=")
	sb.WriteString(sub.Mode)
	sb.WriteString(", ")
	if strings.ToLower(sub.Mode) == "stream" {
		sb.WriteString("stream-mode=")
		sb.WriteString(sub.StreamMode)
		sb.WriteString(", ")
		if strings.ToLower(sub.StreamMode) == "sample" {
			sb.WriteString("sample-interval=")
			sb.WriteString(sub.SampleInterval.String())
			sb.WriteString(", ")
		}
	}
	sb.WriteString("encoding=")
	sb.WriteString(sub.Encoding)
	sb.WriteString(", ")
	if sub.Prefix != "" {
		sb.WriteString("prefix=")
		sb.WriteString(sub.Prefix)
		sb.WriteString(", ")
	}
	sb.WriteString("path(s)=")
	sb.WriteString(strings.Join(sub.Paths, ","))
	return sb.String()
}
func showCommandArguments(b *goprompt.Buffer) {
	doc := b.Document()
	showLocalFlags := false
	command := rootCmd
	args := strings.Fields(doc.CurrentLine())
	if found, _, err := command.Find(args); err == nil {
		if command != found {
			showLocalFlags = true
		}
		command = found
	}
	maxNameLen := 0
	suggestions := make([]goprompt.Suggest, 0, 32)
	if command.HasAvailableSubCommands() {
		for _, c := range command.Commands() {
			if c.Hidden {
				continue
			}
			length := len(c.Name())
			if maxNameLen < length {
				maxNameLen = length
			}
			suggestions = append(suggestions, goprompt.Suggest{Text: c.Name(), Description: c.Short})
		}
	}
	if showLocalFlags {
		addFlags := func(flag *pflag.Flag) {
			if flag.Hidden {
				return
			}
			length := len(flag.Name)
			if maxNameLen < length+2 {
				maxNameLen = length + 2
			}
			suggestions = append(suggestions, goprompt.Suggest{Text: "--" + flag.Name, Description: flag.Usage})
		}
		command.LocalFlags().VisitAll(addFlags)
	}
	suggestions = goprompt.FilterHasPrefix(suggestions, doc.GetWordBeforeCursor(), true)
	if len(suggestions) == 0 {
		return
	}
	if err := termbox.Init(); err != nil {
		logger.Fatalf("%v", err)
	}
	w, _ := termbox.Size()
	termbox.Close()
	fmt.Printf("\n")
	maxDescLen := w - maxNameLen - 6
	format := fmt.Sprintf("  %%-%ds : %%-%ds\n", maxNameLen, maxDescLen)
	for i := range suggestions {
		length := len(suggestions[i].Description)
		if length > maxDescLen {
			fmt.Printf(format, suggestions[i].Text, suggestions[i].Description[:maxDescLen])
		} else {
			fmt.Printf(format, suggestions[i].Text, suggestions[i].Description)
		}
	}
	fmt.Printf("\n")
}

// ExecutePrompt load and run gnmic-prompt mode.
func ExecutePrompt() {
	rootCmd.AddCommand(promptQuitCmd)
	rootCmd.RemoveCommand(promptModeCmd)
	shell := &cmdPrompt{
		RootCmd: rootCmd,
		GoPromptOptions: []goprompt.Option{
			goprompt.OptionTitle("gnmic-prompt"),
			goprompt.OptionPrefix("gnmic> "),
			goprompt.OptionHistory(promptHistory),
			goprompt.OptionMaxSuggestion(uint16(viper.GetUint("prompt-max-suggestions"))),
			goprompt.OptionPrefixTextColor(getColor("prompt-prefix-color")),
			goprompt.OptionPreviewSuggestionTextColor(goprompt.Cyan),
			goprompt.OptionSuggestionTextColor(goprompt.White),
			goprompt.OptionSuggestionBGColor(getColor("prompt-suggestions-bg-color")),
			goprompt.OptionSelectedSuggestionTextColor(goprompt.Black),
			goprompt.OptionSelectedSuggestionBGColor(goprompt.White),
			goprompt.OptionDescriptionTextColor(goprompt.LightGray),
			goprompt.OptionDescriptionBGColor(getColor("prompt-description-bg-color")),
			goprompt.OptionSelectedDescriptionTextColor(goprompt.Black),
			goprompt.OptionSelectedDescriptionBGColor(goprompt.White),
			goprompt.OptionScrollbarBGColor(goprompt.DarkGray),
			goprompt.OptionScrollbarThumbColor(goprompt.Blue),
			goprompt.OptionAddASCIICodeBind(
				// bind '?' character to show cmd args
				goprompt.ASCIICodeBind{
					ASCIICode: []byte{0x3f},
					Fn:        showCommandArguments,
				},
				// bind OS X Option+Left key binding
				goprompt.ASCIICodeBind{
					ASCIICode: []byte{0x1b, 0x62},
					Fn:        goprompt.GoLeftWord,
				},
				// bind OS X Option+Right key binding
				goprompt.ASCIICodeBind{
					ASCIICode: []byte{0x1b, 0x66},
					Fn:        goprompt.GoRightWord,
				},
			),
			goprompt.OptionAddKeyBind(
				// bind Linux CTRL+Left key binding
				goprompt.KeyBind{
					Key: goprompt.ControlLeft,
					Fn:  goprompt.GoLeftWord,
				},
				// bind Linux CTRL+Right key binding
				goprompt.KeyBind{
					Key: goprompt.ControlRight,
					Fn:  goprompt.GoRightWord,
				},
				// bind CTRL+Z key to delete path elements
				goprompt.KeyBind{
					Key: goprompt.ControlZ,
					Fn: func(buf *goprompt.Buffer) {
						// If the last word before the cursor does not contain a "/" return.
						// This is needed to avoid deleting down to a previous flag value
						if !strings.Contains(buf.Document().GetWordBeforeCursorWithSpace(), "/") {
							return
						}
						// Check if the last rune is a PathSeparator and is not the path root then delete it
						if buf.Document().GetCharRelativeToCursor(0) == os.PathSeparator && buf.Document().GetCharRelativeToCursor(-1) != ' ' {
							buf.DeleteBeforeCursor(1)
						}
						// Delete down until the next "/"
						buf.DeleteBeforeCursor(len([]rune(buf.Document().GetWordBeforeCursorUntilSeparator("/"))))
					},
				},
			),
			goprompt.OptionCompletionWordSeparator(completer.FilePathCompletionSeparator),
			// goprompt.OptionCompletionOnDown(),
			goprompt.OptionShowCompletionAtStart(),
		},
	}
	shell.Run()
}

// Reference: https://github.com/stromland/cobra-prompt
// cmdPrompt requires RootCmd to run
type cmdPrompt struct {
	// RootCmd is the start point, all its sub commands and flags will be available as suggestions
	RootCmd *cobra.Command

	// GoPromptOptions is for customize go-prompt
	// see https://github.com/c-bata/go-prompt/blob/master/option.go
	GoPromptOptions []goprompt.Option
}

// Run will automatically generate suggestions for all cobra commands
// and flags defined by RootCmd and execute the selected commands.
func (co cmdPrompt) Run() {
	p := goprompt.New(
		func(in string) {
			promptArgs := strings.Fields(in)
			os.Args = append([]string{os.Args[0]}, promptArgs...)
			if len(promptArgs) > 0 {
				err := co.RootCmd.Execute()
				if err == nil && in != "" {
					promptHistory = append(promptHistory, in)
				}
			}
		},
		func(d goprompt.Document) []goprompt.Suggest {
			return findSuggestions(co, d)
		},
		co.GoPromptOptions...,
	)
	p.Run()
}

func findSuggestions(co cmdPrompt, doc goprompt.Document) []goprompt.Suggest {
	command := co.RootCmd
	args := strings.Fields(doc.CurrentLine())
	if found, _, err := command.Find(args); err == nil {
		command = found
	}

	suggestions := make([]goprompt.Suggest, 0, 32)

	// check flag annotation for the dynamic suggestion
	annotation := ""
	argnum := len(args)
	wordBefore := doc.GetWordBeforeCursor()
	if wordBefore == "" {
		if argnum >= 1 {
			annotation = command.Annotations[args[argnum-1]]
		}
	} else {
		if argnum >= 2 {
			annotation = command.Annotations[args[argnum-2]]
		}
	}
	if annotation != "" {
		return append(suggestions, findDynamicSuggestions(annotation, doc)...)
	}
	// add sub commands suggestions if they exist
	if command.HasAvailableSubCommands() {
		for _, c := range command.Commands() {
			if !c.Hidden {
				suggestions = append(suggestions, goprompt.Suggest{Text: c.Name(), Description: c.Short})
			}
		}
	}
	addFlags := func(flag *pflag.Flag) {
		if flag.Hidden {
			return
		}
		suggestions = append(suggestions, goprompt.Suggest{Text: "--" + flag.Name, Description: flag.Usage})
	}
	// load local flags
	command.LocalFlags().VisitAll(addFlags)
	if viper.GetBool("prompt-suggest-all-flags") {
		// load inherited flags
		command.InheritedFlags().VisitAll(addFlags)
	}

	return goprompt.FilterHasPrefix(suggestions, doc.GetWordBeforeCursor(), true)
}<|MERGE_RESOLUTION|>--- conflicted
+++ resolved
@@ -473,13 +473,11 @@
 			suggestions = append(suggestions, goprompt.Suggest{Text: sugg[0], Description: sugg[1]})
 		}
 		return goprompt.FilterHasPrefix(suggestions, doc.GetWordBeforeCursor(), true)
-<<<<<<< HEAD
 	case "SUBSCRIPTION":
 		subs := readSubscriptionsFromCfg()
 		suggestions := make([]goprompt.Suggest, 0, len(subs))
 		for _, sub := range subs {
 			suggestions = append(suggestions, goprompt.Suggest{Text: sub.Name, Description: subscriptionDescription(sub)})
-=======
 	case "TARGET":
 		targetsConfig := readTargetsFromCfg()
 		suggestions := make([]goprompt.Suggest, 0, len(targetsConfig))
@@ -497,7 +495,6 @@
 				sb.WriteString(fmt.Sprintf("%v", !(strings.Contains(doc.CurrentLine(), "--insecure"))))
 			}
 			suggestions = append(suggestions, goprompt.Suggest{Text: target.Name, Description: sb.String()})
->>>>>>> 0f6eada7
 		}
 		return goprompt.FilterHasPrefix(suggestions, doc.GetWordBeforeCursor(), true)
 	}
